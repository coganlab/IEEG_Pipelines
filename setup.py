from setuptools.extension import Extension
from Cython.Build import cythonize
import numpy as np
from setuptools import setup, find_packages
import os.path as op
from os import getcwd, sep
import sys


_numpy_abs = np.get_include()  # get the numpy include path


def fix_path(path):
    dirs = list(reversed(path.split(sep)))
    i = 0
    j = 0
    while i + j < len(dirs):
        if dirs[i + j] == "..":
            j += 1
        elif j > 0:
            dirs.pop(i + j)
            dirs.pop(i)
            j -= 1
        else:
            i += 1
    return sep.join(reversed(dirs))

npymath_path = fix_path(op.join(_numpy_abs, '..', 'lib'))
npyrandom_path = fix_path(op.join(_numpy_abs, '..', '..', 'random', 'lib'))
lib_path = [npymath_path, npyrandom_path]
if sys.platform == 'win32':
    compile_args = ["/O2"]
elif sys.platform == 'linux':
    compile_args = ["-O3"]
else:
    raise NotImplementedError(f"Platform {sys.platform} not supported.")


<<<<<<< HEAD
_numpy_abs = op.relpath(_numpy_abs, getcwd())
if op.ismount(_numpy_abs):
    _numpy_abs = np.get_include()

kwargs = dict(include_dirs=[_numpy_abs],
=======

kwargs = dict(include_dirs=[op.relpath(_numpy_abs, getcwd())],
>>>>>>> 2882f4f7
              # includes for numpy
              library_dirs=lib_path,  # libraries to link
              libraries=["npyrandom", "npymath"],  # math library
              extra_compile_args=compile_args,  # compile optimization flag
              language="c",  # can be "c" or "c++"
              define_macros=[("NPY_NO_DEPRECATED_API", "NPY_1_7_API_VERSION")]
              )

extensions = [
    Extension(
        "ieeg.calc.fast.*",  # the module name exposed to python
        ["ieeg/calc/fast/*.pyx"],  # the Cython source file
        **kwargs
    ),
    Extension(
        "ieeg.calc.fast.stats",  # the module name exposed to python
        ["ieeg/calc/fast/stats.c"],  # the C source file
        **kwargs
    ),
    Extension(
        "ieeg.timefreq.hilbert",  # the module name exposed to python
        ["ieeg/timefreq/hilbert.pyx"],  # the Cython source file
        **kwargs
    ),
]

setup(
    name='ieeg',
    version='0.1',
    packages=find_packages() + ['ieeg.calc.fast'],
    description='A Python package for iEEG data processing.',
    author='Aaron Earle-Richardson',
    author_email='ae166@duke.edu',
    url='https://github.com/coganlab/IEEG_Pipelines',
    ext_modules=cythonize(extensions, build_dir="build"),
)<|MERGE_RESOLUTION|>--- conflicted
+++ resolved
@@ -10,23 +10,8 @@
 _numpy_abs = np.get_include()  # get the numpy include path
 
 
-def fix_path(path):
-    dirs = list(reversed(path.split(sep)))
-    i = 0
-    j = 0
-    while i + j < len(dirs):
-        if dirs[i + j] == "..":
-            j += 1
-        elif j > 0:
-            dirs.pop(i + j)
-            dirs.pop(i)
-            j -= 1
-        else:
-            i += 1
-    return sep.join(reversed(dirs))
-
-npymath_path = fix_path(op.join(_numpy_abs, '..', 'lib'))
-npyrandom_path = fix_path(op.join(_numpy_abs, '..', '..', 'random', 'lib'))
+npymath_path = op.normpath(op.join(_numpy_abs, '..', 'lib'))
+npyrandom_path = op.normpath(op.join(_numpy_abs, '..', '..', 'random', 'lib'))
 lib_path = [npymath_path, npyrandom_path]
 if sys.platform == 'win32':
     compile_args = ["/O2"]
@@ -36,16 +21,11 @@
     raise NotImplementedError(f"Platform {sys.platform} not supported.")
 
 
-<<<<<<< HEAD
 _numpy_abs = op.relpath(_numpy_abs, getcwd())
 if op.ismount(_numpy_abs):
     _numpy_abs = np.get_include()
 
 kwargs = dict(include_dirs=[_numpy_abs],
-=======
-
-kwargs = dict(include_dirs=[op.relpath(_numpy_abs, getcwd())],
->>>>>>> 2882f4f7
               # includes for numpy
               library_dirs=lib_path,  # libraries to link
               libraries=["npyrandom", "npymath"],  # math library
