import operator
import gc
import os.path as op
import pandas as pd
from os import PathLike as PL
from os import environ
from typing import List, TypeVar, Iterable, Union

import matplotlib as mpl
from matplotlib.pyplot import Axes
from mne.io import Raw
from mne.utils import config, logger, verbose
import numpy as np
from joblib import Parallel, delayed, cpu_count

try:
    mpl.use("TkAgg")
except ImportError:
    pass

HOME = op.expanduser("~")
LAB_root = op.join(HOME, "Box", "CoganLab")
PathLike = TypeVar("PathLike", str, PL)


# plotting funcs

def figure_compare(raw: List[Raw], labels: List[str], avg: bool = True,
                   n_jobs: int = None, **kwargs):
    """Plots the psd of a list of raw objects"""
    if n_jobs is None:
        n_jobs = cpu_count() - 2
    for title, data in zip(labels, raw):
        title: str
        data: Raw
        psd = data.compute_psd(n_jobs=n_jobs, **kwargs,
                               n_fft=int(data.info['sfreq']))
        fig = psd.plot(average=avg, spatial_colors=avg)
        fig.subplots_adjust(top=0.85)
        fig.suptitle('{}filtered'.format(title), size='xx-large',
                     weight='bold')
        add_arrows(fig.axes[:2])
        gc.collect()


def add_arrows(axes: Axes):
    """add some arrows at 60 Hz and its harmonics"""
    for ax in axes:
        freqs = ax.lines[-1].get_xdata()
        psds = ax.lines[-1].get_ydata()
        for freq in (60, 120, 180, 240):
            idx = np.searchsorted(freqs, freq)
            # get ymax of a small region around the freq. of interest
            y = psds[(idx - 4):(idx + 5)].max()
            ax.arrow(x=freqs[idx], y=y + 18, dx=0, dy=-12, color='red',
                     width=0.1, head_width=3, length_includes_head=True)


def ensure_int(x, name='unknown', must_be='an int', *, extra=''):
    """Ensure a variable is an integer."""
    # This is preferred over numbers.Integral, see:
    # https://github.com/scipy/scipy/pull/7351#issuecomment-299713159
    extra = f' {extra}' if extra else extra
    try:
        # someone passing True/False is much more likely to be an error than
        # intentional usage
        if isinstance(x, bool):
            raise TypeError()
        x = int(operator.index(x))
    except TypeError:
        raise TypeError(f'{name} must be {must_be}{extra}, got {type(x)}')
    return x


def validate_type(item, types):
    try:
        if isinstance(types, TypeVar):
            check = isinstance(item, types.__constraints__)
        elif types is int:
            ensure_int(item)
            check = True
        elif types is float:
            check = is_number(item)
        else:
            check = isinstance(item, types)
    except TypeError:
        check = False
    if not check:
        raise TypeError(
            f"must be an instance of {types}, "
            f"got {type(item)} instead.")


def is_number(s) -> bool:
    if isinstance(s, str):
        try:
            float(s)
            return True
        except ValueError:
            return False
    elif isinstance(s, (np.number, int, float)):
        return True
    elif isinstance(s, pd.DataFrame):
        try:
            s.astype(float)
            return True
        except Exception:
            return False
    elif isinstance(s, pd.Series):
        try:
            pd.to_numeric(s)
            return True
        except Exception:
            return False
    else:
        return False


def parallelize(func: callable, par_var: Iterable, n_jobs: int = None, *args,
                **kwargs) -> list:
    if 'n_jobs' in kwargs.keys():
        n_jobs = kwargs.pop('n_jobs')
    elif n_jobs is None:
        n_jobs = cpu_count()
    elif n_jobs == -1:
        n_jobs = cpu_count()
    settings = dict(verbose=0, prefer='threads')
    env = dict(**environ)
    if config.get_config('MNE_CACHE_DIR') is not None:
        settings['temp_folder'] = config.get_config('MNE_CACHE_DIR')
    elif 'TEMP' in env.keys():
        settings['temp_folder'] = env['TEMP']

    if config.get_config('MNE_MEMMAP_MIN_SIZE') is not None:
        settings['max_nbytes'] = config.get_config('MNE_MEMMAP_MIN_SIZE')
    else:
        settings['max_nbytes'] = get_mem()

    data_new = Parallel(n_jobs, **settings)(delayed(func)(
        x_, *args, **kwargs)for x_ in par_var)
    return data_new


def get_mem() -> Union[float, int]:
    from psutil import virtual_memory
    ram_per = virtual_memory()[3]/cpu_count()
    return ram_per


<<<<<<< HEAD
def to_samples(filter_length: Union[str, int], sfreq: float) -> int:
    validate_type(filter_length, (str, int))
    if isinstance(filter_length, str):
        filter_length = filter_length.lower()
        err_msg = ('filter_length, if a string, must be a '
                   'human-readable time, e.g. "10s", or "auto", not '
                   '"%s"' % filter_length)
        if filter_length.lower().endswith('ms'):
            mult_fact = 1e-3
            filter_length = filter_length[:-2]
        elif filter_length[-1].lower() == 's':
            mult_fact = 1
            filter_length = filter_length[:-1]
        else:
            raise ValueError(err_msg)
        # now get the number
        try:
            filter_length = float(filter_length)
        except ValueError:
            raise ValueError(err_msg)
        filter_length = max(int(np.ceil(filter_length * mult_fact *
                                        sfreq)), 1)
    filter_length = ensure_int(filter_length, 'filter_length')
    return filter_length
=======
###############################################################################
# Constant overlap-add processing class


def _check_store(store):
    if isinstance(store, np.ndarray):
        store = [store]
    if isinstance(store, (list, tuple)) and all(isinstance(s, np.ndarray)
                                                for s in store):
        store = _Storer(*store)
    if not callable(store):
        raise TypeError('store must be callable, got type %s'
                        % (type(store),))
    return store


class _COLA:
    r"""Constant overlap-add processing helper.
    Parameters
    ----------
    process : callable
        A function that takes a chunk of input data with shape
        ``(n_channels, n_samples)`` and processes it.
    store : callable | ndarray
        A function that takes a completed chunk of output data.
        Can also be an ``ndarray``, in which case it is treated as the
        output data in which to store the results.
    n_total : int
        The total number of samples.
    n_samples : int
        The number of samples per window.
    n_overlap : int
        The overlap between windows.
    window : str
        The window to use. Default is "hann".
    tol : float
        The tolerance for COLA checking.
    Notes
    -----
    This will process data using overlapping windows to achieve a constant
    output value. For example, for ``n_total=27``, ``n_samples=10``,
    ``n_overlap=5`` and ``window='triang'``::
        1 _____               _______
          |    \   /\   /\   /
          |     \ /  \ /  \ /
          |      x    x    x
          |     / \  / \  / \
          |    /   \/   \/   \
        0 +----|----|----|----|----|-
          0    5   10   15   20   25
    This produces four windows: the first three are the requested length
    (10 samples) and the last one is longer (12 samples). The first and last
    window are asymmetric.
    """

    @verbose
    def __init__(self, process, store, n_total, n_samples, n_overlap, sfreq,
                 window='hann', tol=1e-10, n_jobs=None, *, verbose=None):
        from scipy.signal import get_window
        n_samples = ensure_int(n_samples, 'n_samples')
        n_overlap = ensure_int(n_overlap, 'n_overlap')
        n_total = ensure_int(n_total, 'n_total')
        if n_samples <= 0:
            raise ValueError('n_samples must be > 0, got %s' % (n_samples,))
        if n_overlap < 0:
            raise ValueError('n_overlap must be >= 0, got %s' % (n_overlap,))
        if n_total < 0:
            raise ValueError('n_total must be >= 0, got %s' % (n_total,))
        self._n_samples = int(n_samples)
        self._n_overlap = int(n_overlap)
        del n_samples, n_overlap
        if n_total < self._n_samples:
            raise ValueError('Number of samples per window (%d) must be at '
                             'most the total number of samples (%s)'
                             % (self._n_samples, n_total))
        if not callable(process):
            raise TypeError('process must be callable, got type %s'
                            % (type(process),))
        self._process = process
        self._step = self._n_samples - self._n_overlap
        self._store = _check_store(store)
        self._idx = 0
        self._in_buffers = self._out_buffers = None

        # Create our window boundaries
        window_name = window if isinstance(window, str) else 'custom'
        self._window = get_window(window, self._n_samples,
                                  fftbins=(self._n_samples - 1) % 2)
        self._window /= _check_cola(self._window, self._n_samples, self._step,
                                    window_name, tol=tol)
        self.starts = np.arange(0, n_total - self._n_samples + 1, self._step)
        self.stops = self.starts + self._n_samples
        delta = n_total - self.stops[-1]
        self.stops[-1] = n_total
        self.n_jobs = n_jobs
        sfreq = float(sfreq)
        pl = 's' if len(self.starts) != 1 else ''
        logger.info('    Processing %4d data chunk%s of (at least) %0.1f sec '
                    'with %0.1f sec overlap and %s windowing'
                    % (len(self.starts), pl, self._n_samples / sfreq,
                       self._n_overlap / sfreq, window_name))
        del window, window_name
        if delta > 0:
            logger.info('    The final %0.3f sec will be lumped into the '
                        'final window' % (delta / sfreq,))

    @property
    def _in_offset(self):
        """Compute from current processing window start and buffer len."""
        return self.starts[self._idx] + self._in_buffers[0].shape[-1]

    @verbose
    def feed(self, *datas, verbose=None, **kwargs):
        """Pass in a chunk of data."""
        # Append to our input buffer
        if self._in_buffers is None:
            self._in_buffers = [None] * len(datas)
        if len(datas) != len(self._in_buffers):
            raise ValueError('Got %d array(s), needed %d'
                             % (len(datas), len(self._in_buffers)))
        for di, data in enumerate(datas):
            if not isinstance(data, np.ndarray) or data.ndim < 1:
                raise TypeError('data entry %d must be an 2D ndarray, got %s'
                                % (di, type(data),))
            if self._in_buffers[di] is None:
                # In practice, users can give large chunks, so we use
                # dynamic allocation of the in buffer. We could save some
                # memory allocation by only ever processing max_len at once,
                # but this would increase code complexity.
                self._in_buffers[di] = np.empty(
                    data.shape[:-1] + (0,), data.dtype)
            if data.shape[:-1] != self._in_buffers[di].shape[:-1] or \
                    self._in_buffers[di].dtype != data.dtype:
                raise TypeError('data must dtype %s and shape[:-1]==%s, '
                                'got dtype %s shape[:-1]=%s'
                                % (self._in_buffers[di].dtype,
                                   self._in_buffers[di].shape[:-1],
                                   data.dtype, data.shape[:-1]))
            logger.debug('    + Appending %d->%d'
                         % (self._in_offset, self._in_offset + data.shape[-1]))
            self._in_buffers[di] = np.concatenate(
                [self._in_buffers[di], data], -1)
            if self._in_offset > self.stops[-1]:
                raise ValueError('data (shape %s) exceeded expected total '
                                 'buffer size (%s > %s)'
                                 % (data.shape, self._in_offset,
                                    self.stops[-1]))
        # preallocate data to chunks
        data_chunks = [data[start:stop] for start, stop in zip(self.starts,
                                                               self.stops)]

        # Process the data
        if not self.n_jobs == 1:
            out_chunks = parallelize(self._process, data_chunks, self.n_jobs,
                                     **kwargs)
        else:
            out_chunks = [self._process(data_chunk, **kwargs)
                          for data_chunk in data_chunks]

        # overlap add to buffer
        while self._idx < len(self.starts) and \
                self._in_offset >= self.stops[self._idx]:
            start, stop = self.starts[self._idx], self.stops[self._idx]
            this_len = stop - start
            this_window = self._window.copy()
            if self._idx == len(self.starts) - 1:
                this_window = np.pad(
                    self._window, (0, this_len - len(this_window)), 'constant')
                for offset in range(self._step, len(this_window), self._step):
                    n_use = len(this_window) - offset
                    this_window[offset:] += self._window[:n_use]
            if self._idx == 0:
                for offset in range(self._n_samples - self._step, 0,
                                    -self._step):
                    this_window[:offset] += self._window[-offset:]
            logger.debug('    * Processing %d->%d' % (start, stop))
            this_proc = [in_[..., :this_len].copy()
                         for in_ in self._in_buffers]
            if not all(proc.shape[-1] == this_len == this_window.size
                       for proc in this_proc):
                raise RuntimeError('internal indexing error')
            outs = out_chunks[self._idx]
            if self._out_buffers is None:
                max_len = np.max(self.stops - self.starts)
                self._out_buffers = [np.zeros(o.shape[:-1] + (max_len,),
                                              o.dtype) for o in outs]
            for oi, out in enumerate(outs):
                out *= this_window
                self._out_buffers[oi][..., :stop - start] += out
            self._idx += 1
            if self._idx < len(self.starts):
                next_start = self.starts[self._idx]
            else:
                next_start = self.stops[-1]
            delta = next_start - self.starts[self._idx - 1]
            for di in range(len(self._in_buffers)):
                self._in_buffers[di] = self._in_buffers[di][..., delta:]
            logger.debug('    - Shifting input/output buffers by %d samples'
                         % (delta,))
            self._store(*[o[..., :delta] for o in self._out_buffers])
            for ob in self._out_buffers:
                ob[..., :-delta] = ob[..., delta:]
                ob[..., -delta:] = 0.


def _check_cola(win, nperseg, step, window_name, tol=1e-10):
    """Check whether the Constant OverLap Add (COLA) constraint is met."""
    # adapted from SciPy
    binsums = np.sum([win[ii * step:(ii + 1) * step]
                      for ii in range(nperseg // step)], axis=0)
    if nperseg % step != 0:
        binsums[:nperseg % step] += win[-(nperseg % step):]
    const = np.median(binsums)
    deviation = np.max(np.abs(binsums - const))
    if deviation > tol:
        raise ValueError('segment length %d with step %d for %s window '
                         'type does not provide a constant output '
                         '(%g%% deviation)'
                         % (nperseg, step, window_name,
                            100 * deviation / const))
    return const


class _Storer(object):
    """Store data in chunks."""

    def __init__(self, *outs, picks=None):
        for oi, out in enumerate(outs):
            if not isinstance(out, np.ndarray) or out.ndim < 1:
                raise TypeError('outs[oi] must be >= 1D ndarray, got %s'
                                % (out,))
        self.outs = outs
        self.idx = 0
        self.picks = picks

    def __call__(self, *outs):
        if (len(outs) != len(self.outs) or
                not all(out.shape[-1] == outs[0].shape[-1] for out in outs)):
            raise ValueError('Bad outs')
        idx = (Ellipsis,)
        if self.picks is not None:
            idx += (self.picks,)
        stop = self.idx + outs[0].shape[-1]
        idx += (slice(self.idx, stop),)
        for o1, o2 in zip(self.outs, outs):
            o1[idx] = o2
        self.idx = stop
>>>>>>> a08faaa6
<|MERGE_RESOLUTION|>--- conflicted
+++ resolved
@@ -147,7 +147,6 @@
     return ram_per
 
 
-<<<<<<< HEAD
 def to_samples(filter_length: Union[str, int], sfreq: float) -> int:
     validate_type(filter_length, (str, int))
     if isinstance(filter_length, str):
@@ -172,7 +171,8 @@
                                         sfreq)), 1)
     filter_length = ensure_int(filter_length, 'filter_length')
     return filter_length
-=======
+
+  
 ###############################################################################
 # Constant overlap-add processing class
 
@@ -419,5 +419,4 @@
         idx += (slice(self.idx, stop),)
         for o1, o2 in zip(self.outs, outs):
             o1[idx] = o2
-        self.idx = stop
->>>>>>> a08faaa6
+        self.idx = stop