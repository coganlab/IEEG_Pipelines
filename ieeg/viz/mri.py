--- conflicted
+++ resolved
@@ -401,13 +401,8 @@
               labels_every: int | None = 8, surface: str = 'pial',
               hemi: str = 'both', fig: Brain = None,
               trans=None, color: matplotlib.colors = (1, 1, 1),
-<<<<<<< HEAD
               size: float = 0.35, show: bool = True, background: str = 'white',
-              units: str = 'm') -> Brain:
-=======
-              size: float = 0.35, show: bool = True, background: str = 'white', title: str = None
-              ) -> Brain:
->>>>>>> 6ddcbcf3
+              title: str = None, units: str = 'm') -> Brain:
     """Plots the electrodes on the subject's brain
 
     Parameters
@@ -466,16 +461,11 @@
     if fig is None:
         fig = Brain(sub, subjects_dir=subj_dir, cortex='low_contrast',
                     alpha=0.5, background=background, surf=surface, hemi=hemi,
-<<<<<<< HEAD
                     show=show, units=units)
-=======
-                    show=show)
         
     # Set the title if provided
     if title is not None:
         mne.viz.set_3d_title(fig, title, size=40)
-
->>>>>>> 6ddcbcf3
     if picks is None:
         picks = info.ch_names
     if no_wm:
