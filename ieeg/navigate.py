--- conflicted
+++ resolved
@@ -279,62 +279,12 @@
 
     # determine the events
     events, ids = mne.events_from_annotations(raw)
-<<<<<<< HEAD
-
-    #this is aaron's old way that requires the event name to be found by mne. Doesn't work with i and c.
-
-    # dat_ids = [ids[i] for i in mne.event.match_event_names(ids, event)] 
-    
-
-    dat_ids = [value for key, value in ids.items() if event in key]
-    print("dat_ids: ", dat_ids)
-    
-    event_ids = {key: value for key, value in ids.items() if value in
-                     dat_ids}
-    print("event_ids: ", event_ids)
-
-    # if len(dat_ids) > 1:
-    #     event_ids = {key.replace(event, "").strip("/"): value for key, value in
-    #                  ids.items() if value in dat_ids}
-    # else:
-    #     event_ids = {key: value for key, value in ids.items() if value in
-    #                  dat_ids}
-    
-
-    # epoch the data
-    if baseline is None:
-        epochs = mne.Epochs(raw, events, event_id=event_ids, tmin=times[0],
-                            tmax=times[1], baseline=None, verbose=verbose,
-                            **kwargs)
-    elif basetimes is None:
-        raise ValueError("Baseline event input {} must be paired with times"
-                         "".format(baseline))
-    else:
-        kwargs['preload'] = True
-        epochs = trial_ieeg(raw, event, times, **kwargs)
-        base = trial_ieeg(raw, baseline, basetimes, **kwargs)
-        scaling.rescale(epochs, base, mode=mode, copy=False)
-
-    if outliers is not None:
-        # epochs.get_data()
-        # gives a numpy array of (trials X channels X timepoints)
-        data = np.abs(epochs.get_data())
-        max = np.max(data, axis=-1)
-        std = np.std(data, axis=(-1, 0))
-        mean = np.mean(data, axis=(-1, 0))
-        # max and std have dims (trials X channels)
-        reject = np.any(max > ((outliers * std) + mean), axis=-1)
-        epochs.drop(reject, reason="outlier")
-
-    return epochs
-=======
     dat_ids = [ids[i] for i in mne.event.match_event_names(ids, event)]
     rev = {k: v for k, v in ids.items() if v in dat_ids}
 
     # epoch the data
     return mne.Epochs(raw, events, event_id=rev, tmin=times[0],
                       tmax=times[1], baseline=None, verbose=verbose, **kwargs)
->>>>>>> db66b04f
 
 
 if __name__ == "__main__":
