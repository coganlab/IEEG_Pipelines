--- conflicted
+++ resolved
@@ -1,7 +1,6 @@
 import numpy as np
 
 
-<<<<<<< HEAD
 def concatenate_arrays(arrays: tuple[np.ndarray], axis: int = 0
                        ) -> np.ndarray:
     """Concatenate arrays along a specified axis, filling in empty arrays with
@@ -126,134 +125,6 @@
             homogeneous_shapes[i] = max(homogeneous_shapes[i], shape[i])
 
     return homogeneous_shapes
-=======
-# # @njit(nogil=True, cache=True)
-# def concatenate_arrays(arrays: tuple[np.ndarray], axis: int = 0
-#                        ) -> np.ndarray:
-#     """Concatenate arrays along a specified axis, filling in empty arrays with
-#     nan values.
-#
-#     Parameters
-#     ----------
-#     arrays
-#         A list of arrays to concatenate
-#     axis
-#         The axis along which to concatenate the arrays
-#
-#     Returns
-#     -------
-#     result
-#         The concatenated arrays
-#
-#     Examples
-#     --------
-#     >>> arrays = (np.array([[1, 2], [3, 4]]), np.array([[5, 6, 7], [8, 9, 10
-#     ... ]]))
-#     >>> concatenate_arrays(arrays)
-#     array([[ 1.,  2., nan],
-#            [ 3.,  4., nan],
-#            [ 5.,  6.,  7.],
-#            [ 8.,  9., 10.]])
-#     """
-#
-#     if axis is None:
-#         # raise NotImplementedError("Concatenating along a new axis is not "
-#         #                           "implemented yet")
-#         axis = 0
-#         arrays = tuple([np.expand_dims(ar, axis) for ar in arrays])
-#
-#     while axis < 0:
-#         axis += max([ar.ndim for ar in arrays])
-#
-#     # Determine the maximum shape along the specified axis
-#     max_shape = get_homogeneous_shapes(*arrays)
-#     modified_arrays = [None for _ in range(len(arrays))]
-#     arr_shape = max_shape.copy()
-#     j = 0
-#     for i, arr in enumerate(arrays):
-#         if len(arr) == 0:
-#             j += 1
-#             continue
-#         arr_shape[axis] = arr.shape[axis]
-#         indexing = [slice(None)] * arr.ndim
-#         for ax in range(arr.ndim):
-#             if ax == axis:
-#                 continue
-#             indexing[ax] = slice(0, arr.shape[ax])
-#         modified_arrays[i - j] = mod_arr(arr, tuple(arr_shape), tuple(indexing)
-#                                          )
-#
-#     # Concatenate the modified arrays along the specified axis
-#     result = concatenate(tuple(modified_arrays[:i-j+1]), axis=axis)
-#
-#     return result
-#
-#
-# @njit(nogil=True, cache=True)
-# def mod_arr(arr: np.ndarray, shape: tuple[int, ...], idx: tuple[slice]):
-#
-#     # Create an array filled with nan values
-#     nan_array = np.full(shape, np.nan)
-#
-#     # Fill in the array with the original values
-#     nan_array[idx] = arr
-#
-#     return nan_array
-#
-#
-# @overload(np.concatenate, nopython=True, cache=True, nogil=True)
-# def concatenate(arrs: tuple, axis: int = None):
-#     return np.concatenate(arrs, axis)
-#
-#
-# def get_homogeneous_shapes(*arrays: tuple[np.ndarray]) -> tuple[int, ...]:
-#     """Get the shapes of the input arrays with a homogeneous number of
-#     dimensions.
-#
-#     Parameters
-#     ----------
-#     arrays
-#         A list of arrays
-#
-#     Returns
-#     -------
-#     homogeneous_shapes
-#         A list of shapes with a homogeneous number of dimensions
-#
-#     Examples
-#     --------
-#     >>> arrays = (np.array([[1, 2], [3, 4]]), np.array([[5, 6, 7], [8, 9, 10
-#     ... ]]))
-#     >>> get_homogeneous_shapes(*arrays)
-#     [2, 3]
-#     """
-#     # Determine the maximum number of dimensions among the input arrays
-#     max_dims = max([arrays[i].ndim for i in range(len(arrays))])
-#
-#     # Create a list to store the shapes with a homogeneous number of dimensions
-#     homogeneous_shapes = [0 for _ in range(max_dims)]
-#
-#     # Iterate over the arrays
-#     for arr in arrays:
-#         # Get the shape of the array
-#         # Handle the case of an empty array
-#         if arr.ndim == 0 or len(arr.shape) == 0:
-#             shape = [0]
-#             dims = 1
-#         else:
-#             shape = list(arr.shape)
-#             dims = arr.ndim
-#
-#         # Pad the shape tuple with additional dimensions if necessary
-#         num_dims_to_pad = max_dims - dims
-#         shape += [1] * num_dims_to_pad
-#
-#         # Add the shape to the list
-#         for i in range(max_dims):
-#             homogeneous_shapes[i] = max(homogeneous_shapes[i], shape[i])
-#
-#     return homogeneous_shapes
->>>>>>> 38a9d420
 
 
 def stitch_mats(mats: list[np.ndarray], overlaps: list[int], axis: int = 0
