--- conflicted
+++ resolved
@@ -5,11 +5,9 @@
 from numba import njit
 from numpy.typing import NDArray
 from sklearn.model_selection import RepeatedStratifiedKFold
-<<<<<<< HEAD
-=======
+
 import itertools
-from mixup import mixupnd, normnd
->>>>>>> 38a9d420
+from mixup import mixupnd as cmixup
 
 Array2D = NDArray[Tuple[Literal[2], ...]]
 Vector = NDArray[Literal[1]]
@@ -92,7 +90,6 @@
             yield train, test
 
 
-<<<<<<< HEAD
 @njit(nogil=True, cache=True)
 def mixupnd(arr: np.ndarray, obs_axis: int, alpha: float = 1.) -> None:
     """Oversample by mixing two random non-NaN observations
@@ -186,104 +183,6 @@
     x2 = arr[vectors[:, 1].astype(np.intp)]
 
     arr[wh] = lam * x1 + (1 - lam) * x2
-=======
-# @njit(nogil=True, cache=True)
-# def mixupnd(arr: np.ndarray, obs_axis: int, alpha: float = 1.) -> None:
-#     """Oversample by mixing two random non-NaN observations
-#
-#     Parameters
-#     ----------
-#     arr : array
-#         The data to oversample.
-#     obs_axis : int
-#         The axis along which to apply func.
-#     alpha : float
-#         The alpha parameter for the beta distribution. If alpha is 0, then
-#         the distribution is uniform. If alpha is 1, then the distribution is
-#         symmetric. If alpha is greater than 1, then the distribution is
-#         skewed towards the first observation. If alpha is less than 1, then
-#         the distribution is skewed towards the second observation.
-#
-#     Examples
-#     --------
-#     >>> from ieeg.calc.oversample import mixupnd
-#     >>> np.random.seed(0)
-#     >>> arr = np.array([[1, 2], [4, 5], [7, 8],
-#     ... [float("nan"), float("nan")], [float("nan"), float("nan")]])
-#     >>> mixupnd(arr, 0)
-#     >>> arr # doctest: +NORMALIZE_WHITESPACE
-#         array([[1.        , 2.        ],
-#            [4.        , 5.        ],
-#            [7.        , 8.        ],
-#            [5.34737579, 6.34737579],
-#            [1.14224313, 2.14224313]])
-#     """
-#
-#     # create a view of the array with the observation axis in the second to
-#     # last position
-#     arr_in = np.swapaxes(arr, obs_axis, -2)
-#
-#     if arr.ndim == 2:
-#         mixup2d(arr_in, alpha)
-#     elif arr.ndim > 2:
-#         for ijk in np.ndindex(arr.shape[:-2]):
-#             mixup2d(arr_in[ijk], alpha)
-#     else:
-#         raise ValueError("Cannot apply mixup to a 1-dimensional array")
-
-
-# @njit(["void(f8[:, :], Omitted(1.))", "void(f8[:, :], f8)"], nogil=True)
-# def mixup2d(arr: Array2D, alpha: float = 1.) -> None:
-#     """Oversample by mixing two random non-NaN observations
-#
-#     Parameters
-#     ----------
-#     arr : array
-#         The data to oversample.
-#     alpha : float
-#         The alpha parameter for the beta distribution. If alpha is 0, then
-#         the distribution is uniform. If alpha is 1, then the distribution is
-#         symmetric. If alpha is greater than 1, then the distribution is
-#         skewed towards the first observation. If alpha is less than 1, then
-#         the distribution is skewed towards the second observation.
-#
-#     Examples
-#     --------
-#     >>> np.random.seed(0)
-#     >>> arr = np.array([[1, 2], [4, 5], [7, 8],
-#     ... [float("nan"), float("nan")]])
-#     >>> mixup2d(arr)
-#     >>> arr  #doctest: +ELLIPSIS
-#     array([[1.        , 2.        ],
-#            [4.        , 5.        ],
-#            [7.        , 8.        ],
-#            [...
-#     """
-#     # Get indices of rows with NaN values
-#     wh = np.zeros(arr.shape[0], dtype=np.bool_)
-#     for i in range(arr.shape[0]):
-#         wh[i] = np.any(np.isnan(arr[i]))
-#     non_nan_rows = np.flatnonzero(~wh)
-#     n_nan = np.sum(wh)
-#
-#     # Construct an array of 2-length vectors for each NaN row
-#     vectors = np.empty((n_nan, 2))
-#
-#     # The two elements of each vector are different indices of non-NaN rows
-#     for i in range(n_nan):
-#         vectors[i, :] = np.random.choice(non_nan_rows, 2, replace=False)
-#
-#     # get beta distribution parameters
-#     if alpha > 0.:
-#         lam = np.random.beta(alpha, alpha)
-#     else:
-#         lam = 1
-#
-#     x1 = arr[vectors[:, 0].astype(np.intp)]
-#     x2 = arr[vectors[:, 1].astype(np.intp)]
-#
-#     arr[wh] = lam * x1 + (1 - lam) * x2
->>>>>>> 38a9d420
 
 
 class MinimumNaNSplit(RepeatedStratifiedKFold):
@@ -477,7 +376,6 @@
 
     Examples
     --------
-<<<<<<< HEAD
     >>> from ieeg import _rand_seed
     >>> _rand_seed(0)
     >>> np.random.seed(0)
@@ -488,28 +386,16 @@
            [4.        , 5.        ],
            [7.        , 8.        ],
            [8.32102813, 5.98018098]])
-=======
-    >>> np.random.seed(0)
-    >>> arr = np.array([[1, 2], [4, 5], [7, 8],
-    ... [float("nan"), float("nan")]])
-    >>> oversample_nan(arr, normnd, 0)  # doctest: +ELLIPSIS
-    array([[...
->>>>>>> 38a9d420
     >>> oversample_nan(arr, mixupnd, 0)
     array([[1.        , 2.        ],
            [4.        , 5.        ],
            [7.        , 8.        ],
-<<<<<<< HEAD
            [3.13990284, 4.13990284]])
-=======
-           [5.34737579, 6.34737579]])
->>>>>>> 38a9d420
     >>> arr3 = np.arange(24, dtype=float).reshape(2, 3, 4)
     >>> arr3[0, 2, :] = [float("nan")] * 4
     >>> oversample_nan(arr3, mixupnd, 1)
     array([[[ 0.        ,  1.        ,  2.        ,  3.        ],
             [ 4.        ,  5.        ,  6.        ,  7.        ],
-<<<<<<< HEAD
             [ 0.61989218,  1.61989218,  2.61989218,  3.61989218]],
     <BLANKLINE>
            [[12.        , 13.        , 14.        , 15.        ],
@@ -519,9 +405,6 @@
     array([[[ 0.        ,  1.        ,  2.        ,  3.        ],
             [ 4.        ,  5.        ,  6.        ,  7.        ],
             [-2.85190914,  2.0938884 ,  3.05845799,  6.94603199]],
-=======
-            [ 3.90517124,  4.90517124,  5.90517124,  6.90517124]],
->>>>>>> 38a9d420
     <BLANKLINE>
            [[12.        , 13.        , 14.        , 15.        ],
             [16.        , 17.        , 18.        , 19.        ],
@@ -601,7 +484,6 @@
     arr[tuple(nan_idx)] = np.random.normal(mean, std, out_shape)
 
 
-<<<<<<< HEAD
 @njit(nogil=True, cache=True)
 def normnd(arr: np.ndarray, obs_axis: int = -1) -> None:
     """Oversample by obtaining the distribution and randomly selecting
@@ -635,39 +517,6 @@
             norm1d(arr_in[ijk])
     else:
         raise ValueError("Cannot apply norm to a 0-dimensional array")
-=======
-# @njit(nogil=True, cache=True)
-# def normnd(arr: np.ndarray, obs_axis: int = -1) -> None:
-#     """Oversample by obtaining the distribution and randomly selecting
-#
-#     Parameters
-#     ----------
-#     arr : array
-#         The data to oversample.
-#     obs_axis : int
-#         The axis along which to apply func.
-#
-#     Examples
-#     --------
-#     >>> np.random.seed(0)
-#     >>> arr = np.array([1, 2, 4, 5, 7, 8,
-#     ... float("nan"), float("nan")])
-#     >>> normnd(arr)
-#     >>> arr # doctest: +ELLIPSIS
-#     array([1.        , 2.        , 4.        , 5.        , 7.        ,
-#            8.        , ...
-#     """
-#
-#     # create a view of the array with the observation axis in the last position
-#     arr_in = np.swapaxes(arr, obs_axis, -1)
-#     if arr.ndim == 1:
-#         norm1d(arr_in)
-#     elif arr.ndim > 1:
-#         for ijk in np.ndindex(arr_in.shape[:-1]):
-#             norm1d(arr_in[ijk])
-#     else:
-#         raise ValueError("Cannot apply norm to a 0-dimensional array")
->>>>>>> 38a9d420
 
 
 def sortbased_rand(n_range: int, iterations: int, n_picks: int = -1):
