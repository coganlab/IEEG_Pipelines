--- conflicted
+++ resolved
@@ -7,16 +7,8 @@
 from sklearn.model_selection import RepeatedStratifiedKFold
 
 import itertools
-<<<<<<< HEAD
-from mixup import mixup2d, mixup3d, mixup4d, mixup5d
-from mixup import norm1d, norm2d, norm3d, norm4d, norm5d
-=======
-from ieeg.calc.mixup import mixupnd as cmixup
-
-Array2D = NDArray[Tuple[Literal[2], ...]]
-Vector = NDArray[Literal[1]]
-
->>>>>>> c896271c
+from ieeg.calc.mixup import mixup2d, mixup3d, mixup4d, mixup5d
+from ieeg.calc.mixup import norm1d, norm2d, norm3d, norm4d, norm5d
 
 class TwoSplitNaN(RepeatedStratifiedKFold):
     """A Repeated Stratified KFold iterator that splits the data into sections
@@ -260,7 +252,7 @@
                 yield from kfold_set
 
     @staticmethod
-    def oversample(arr: np.ndarray, func: callable = cmixup,
+    def oversample(arr: np.ndarray, func: callable = mixupnd,
                    axis: int = 1, copy: bool = True) -> np.ndarray:
         """Oversample nan rows using func
 
