--- conflicted
+++ resolved
@@ -7,22 +7,6 @@
 
 from ieeg import Doubles
 from ieeg.calc.reshape import make_data_same
-<<<<<<< HEAD
-=======
-from scipy import stats as st
-
-
-def weighted_avg_and_std(values, weights, axis=0):
-    """
-    Return the weighted average and standard deviation.
-
-    values, weights -- NumPy ndarrays with the same shape.
-    """
-    average = np.average(values, weights=weights, axis=axis)
-    # Fast and numerically precise:
-    variance = np.average((values-average)**2, weights=weights, axis=axis)
-    return (average, np.sqrt(variance) / np.sqrt(sum(weights) - 1))
->>>>>>> 38a9d420
 
 
 def dist(mat: np.ndarray, axis: int = 0, mode: str = 'sem',
