--- conflicted
+++ resolved
@@ -7,13 +7,10 @@
 
 from ieeg import Doubles
 from ieeg.calc.reshape import make_data_same
-<<<<<<< HEAD
 from ieeg.calc.cstats import mean_diff as _mean_diff, _perm_gt
 from ieeg.process import get_mem
 from tqdm import tqdm
-=======
 from ieeg.calc.permgt import permgtnd
->>>>>>> a57e9046
 
 
 def dist(mat: np.ndarray, axis: int = 0, mode: str = 'sem',
@@ -591,24 +588,6 @@
     return proportions[sorted_indices.argsort(axis=axis)]
 
 
-<<<<<<< HEAD
-=======
-# @guvectorize(['(f8, f8[::1], f8[::1])'], '(), (m)->()', nopython=True)
-def _perm_gt(vals, compare, result):
-    # result[0] = np.searchsorted(sorted(compare), vals, "left") / len(compare)
-
-    # Initialize the result
-    result[0] = 0
-    # Loop over the compare array
-    for c in compare:
-        # If the value is greater than the compare value, add 1 to the result
-        if vals > c:
-            result[0] += 1
-
-    result[0] /= compare.shape[0]
-
-
->>>>>>> a57e9046
 def time_cluster(act: np.ndarray, perm: np.ndarray, p_val: float = None,
                  tails: int = 1) -> np.ndarray:
     """Cluster correction for time series data.
